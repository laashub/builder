#!/bin/bash
RED='\033[0;31m'
NO_COLOR='\033[0m'
set -u

source /src/support/bldr.env

export APP_HOSTNAME
export GITHUB_API_URL
export GITHUB_WEB_URL
export GITHUB_CLIENT_ID
export GITHUB_CLIENT_SECRET
export SSL_CERT_FILE
export GITHUB_APP_ID
export GITHUB_APP_URL

no_install_deps() {
  local file="/src/components/${1}/cleanup"
  if [ ! -f $file ]; then
    touch $file
  else
    echo "1"
  fi
}

init-datastore() {
  mkdir -p /hab/svc/builder-datastore
  cp -f /src/support/builder/datastore.toml /hab/svc/builder-datastore/user.toml
}

configure() {
  /src/support/builder/config.sh
}

install-packages() {
  hab pkg install \
  core/cacerts \
  core/net-tools \
  core/procps-ng \
  core/shadow \
  core/curl \
  -b -c stable
}

build-builder-component() {
  local component="builder-$1"
  local status=0

  hab stop "core/$component"

  if NO_INSTALL_DEPS=$(no_install_deps "$component") \
  build "/src/components/$component/habitat-dev"; then
    echo "$component build succeeded"
  else
    status=$?
    echo "$component build failed with $status"
  fi

  hab start "core/$component"
  return $status
}

alias bb=build-builder
build-builder() {
  if [[ $(hab sup status) == "No services loaded." ]]; then
    start-builder
  fi

  if [[ "$#" -eq 0 ]]; then
    build-builder admin api jobsrv originsrv router sessionsrv worker
    return $?
  fi

  for component in "$@"; do
    if build-builder-component "$component"; then
      :
    else
      return $?
    fi
  done
}

ui-dev-mode() {
  for svc in sessionsrv worker api originsrv; do
  cat <<CONFIG | hab config apply builder-${svc}.default $(date +%s)
[github]
client_id = "Iv1.732260b62f84db15"
client_secret = "fc7654ed8c65ccfe014cd339a55e3538f935027a"
app_id = 5629
CONFIG
done
}

upload_github_keys() {
  if [[ -f "/src/.secrets/builder-github-app.pem" ]]; then
    for svc in sessionsrv worker api originsrv; do
      hab file upload "builder-${svc}.default" $(date +%s) "/src/.secrets/builder-github-app.pem"
    done
  else
    echo "Please follow instruction #6 here: https://github.com/habitat-sh/habitat/blob/master/BUILDER_DEV.md#pre-reqs"
    sleep 10
  fi
}

start-builder() {
  init-datastore
  start-datastore
  configure
  start-cache
  start-router
  start-admin
  start-admin-proxy
  start-api
  start-api-proxy
  start-jobsrv
  start-originsrv
  start-sessionsrv
  start-worker
  sleep 2
  generate_bldr_keys
  upload_github_keys
  echo "Builder Started: Navigate to http://localhost/#/pkgs/core to access the web UI."
}

start-admin() {
  hab svc load core/builder-admin --bind router:builder-router.default -s at-once
}

start-admin-proxy() {
  hab svc load core/builder-admin-proxy --bind http:builder-admin.default
}

start-api() {
  hab svc load core/builder-api --bind router:builder-router.default -s at-once
}

start-api-proxy() {
  hab svc load core/builder-api-proxy --bind http:builder-api.default
}

start-datastore() {
  hab svc load core/builder-datastore
}

start-jobsrv() {
  hab svc load core/builder-jobsrv --bind router:builder-router.default --bind datastore:builder-datastore.default -s at-once
}

start-originsrv() {
  hab svc load core/builder-originsrv --bind router:builder-router.default --bind datastore:builder-datastore.default -s at-once
}

start-router() {
  hab svc load core/builder-router -s at-once
}

start-sessionsrv() {
  hab svc load core/builder-sessionsrv --bind router:builder-router.default --bind datastore:builder-datastore.default -s at-once
}

start-worker() {
  hab svc load core/builder-worker --bind jobsrv:builder-jobsrv.default --bind depot:builder-api-proxy.default -s at-once
}

start-cache() {
  hab svc load core/sccache
}

stop-builder() {
  stop-cache
  stop-admin
  stop-admin-proxy
  stop-api
  stop-api-proxy
  stop-datastore
  stop-jobsrv
  stop-originsrv
  stop-router
  stop-sessionsrv
  stop-worker
}

stop-cache() {
  hab svc unload core/sccache
}

stop-admin() {
  hab svc unload core/builder-admin
}

stop-admin-proxy() {
  hab svc unload core/builder-admin-proxy
}

stop-api() {
  hab svc unload core/builder-api
}

stop-api-proxy() {
  hab svc unload core/builder-api-proxy
}

stop-datastore() {
  hab svc unload core/builder-datastore
}

stop-jobsrv() {
  hab svc unload core/builder-jobsrv
}

stop-originsrv() {
  hab svc unload core/builder-originsrv
}

stop-router() {
  hab svc unload core/builder-router
}

stop-sessionsrv() {
  hab svc unload core/builder-sessionsrv
}

stop-worker() {
  hab svc unload core/builder-worker
}

generate_bldr_keys() {
  KEY_NAME=$(hab user key generate bldr | grep -Po "bldr-\d+")
  for svc in api jobsrv worker; do
    hab file upload "builder-${svc}.default" $(date +%s) "/hab/cache/keys/${KEY_NAME}.pub"
    hab file upload "builder-${svc}.default" $(date +%s) "/hab/cache/keys/${KEY_NAME}.box.key"
  done
}

load_package() {
  hab pkg upload --url http://localhost:9636/v1 --auth "${HAB_AUTH_TOKEN}" "$@" --channel stable
}

load_packages() {
  if [[ -d /src/pkgs ]]; then
    for pkg in /src/pkgs/core*.hart ; do
      load_package "${pkg}"
    done
  fi
}

load_bootstrap_packages() {
  load_package /src/pkgs/core-hab-backline-0.39.0-dev-20171101044221-x86_64-linux.hart
  load_package /src/pkgs/core-hab-launcher-6083-20171101045646-x86_64-linux.hart
  load_package pkgs/core-hab-sup-0.34.0-dev-20170929202328-x86_64-linux.hart
  load_package pkgs/core-docker-17.09.0-20171001205930-x86_64-linux.hart
  load_package pkgs/core-elasticsearch-5.6.1-20171015201557-x86_64-linux.hart
}

origin() {
  local origin=${1:-core}
  if curl --fail localhost:9636/v1/depot/origins \
    -d "{\"name\":\"${origin}\"}" \
    -H "Authorization:Bearer:${HAB_AUTH_TOKEN}";
  then
    hab origin key generate "${origin}"
    hab origin key upload --url http://localhost:9636 -z ${HAB_AUTH_TOKEN} -s "${origin}"
  else
    echo "Failed to create origin ${origin}"
  fi
}

function psql() {
  PGPASSWORD=$(cat /hab/svc/builder-datastore/config/pwfile) hab pkg exec core/postgresql psql -U hab -h 127.0.0.1 "$@"
}

export -f psql

project() {
  curl http://localhost:9636/v1/projects -q \
    -d '{ "origin": "core", "plan_path": "nginx/plan.sh", "github": { "organization": "habitat-sh", "repo": "core-plans" } }' \
    -H "Authorization:Bearer:${HAB_AUTH_TOKEN}"
}

job() {
  curl POST http://localhost:9636/v1/jobs \
    -d '{"project_id":"core/nginx"}' \
    -H "Authorization:Bearer:${HAB_AUTH_TOKEN}"
}

# Cleanup any development touch files we laid down when checking to see if we could run NO_INSTALL_DEPS
local_cleanup() {
  for svc in admin admin-proxy api api-proxy datastore jobsrv originsrv router sessionsrv worker; do
    if [ -f "/src/components/builder-${svc}/cleanup" ]; then
      rm "/src/components/builder-${svc}/cleanup"
    fi
  done
}

dev_docs() {
  cat <<DOCS
Welcome to the development environment for Habitat & Builder.
The following commands are available:

1. Building Habitat Web
  * Ensure you have a unzipped download of packages from http://nunciato-shared-files.s3.amazonaws.com/pkgs.zip in the habitat directory
  * In the studio (after builder has started)
  * * origin <name> - create an origin and keys specified by the first argument. Default: core
  * * load_packages - load all the packages from core
  * Outside of the studio
  * * cd components/builder-web
  * * npm i - install the node packages
  * * npm load - run the web dev env
<<<<<<< HEAD
3. Building Builder
  * build-builder (alias: bb) - build all Builder components
  * build-builder admin - build the Admin Gateway
  * build-builder api - build the API Gateway
  * build-builder jobsrv - build the JobSrv
  * build-builder originsrv - build the OriginSrv
  * build-builder router - build the RouteSrv
  * build-builder sessionsrv - build the SessionSrv
  * build-builder worker - build the Worker
4. Running Builder
=======
2. Building Builder
  * build-builder - build all Builder components
  * build-admin - build the Admin Gateway
  * build-admin-proxy - build the Admin Gateway Proxy
  * build-api - build the API Gateway
  * build-api-proxy - build the API Gateway Proxy
  * build-datastore - build Builder's Datastore
  * build-jobsrv - build the JobSrv
  * build-originsrv - build the OriginSrv
  * build-router - build the RouteSrv
  * build-sessionsrv - build the SessionSrv
  * build-worker - build the Worker
3. Running Builder
>>>>>>> 0c8827ac
  * install-packages - Install all dependent packages
  * start-builder - run all Builder services
  * stop-builder - unload all Builder services
  * start-{svc} - load a specfic Builder service. See the
    above list of build targets for available services
  * stop-{svc} - unload a specific Builder service
  * ui-dev-mode - helper to switch the github app to localhost:3000
4. Helpers
  * psql - wrapper around psql to enable passwordless auth
  * upload_github_keys - internal function to upload github secret keys to the ring
5. Docs
  * dev_docs
DOCS
}

install-packages

ENV_CONFIG="/src/.secrets/habitat-env"

if [[ -f "${ENV_CONFIG}" ]]; then
  source "${ENV_CONFIG}"
else
  echo -e "${RED}.secrets/habitat-env is required. Please see DEVELOPING.md for getting started instructions.${NO_COLOR}"
  exit 1
fi

touch /etc/subuid
touch /etc/subgid
hab pkg exec core/shadow groupadd --force krangschnak
hab pkg exec core/shadow useradd --groups=tty --create-home -g krangschnak krangschnak || echo "User 'krangschnak' already exists"

trap local_cleanup EXIT

# Print out the docs
dev_docs<|MERGE_RESOLUTION|>--- conflicted
+++ resolved
@@ -306,8 +306,7 @@
   * * cd components/builder-web
   * * npm i - install the node packages
   * * npm load - run the web dev env
-<<<<<<< HEAD
-3. Building Builder
+2. Building Builder
   * build-builder (alias: bb) - build all Builder components
   * build-builder admin - build the Admin Gateway
   * build-builder api - build the API Gateway
@@ -316,22 +315,7 @@
   * build-builder router - build the RouteSrv
   * build-builder sessionsrv - build the SessionSrv
   * build-builder worker - build the Worker
-4. Running Builder
-=======
-2. Building Builder
-  * build-builder - build all Builder components
-  * build-admin - build the Admin Gateway
-  * build-admin-proxy - build the Admin Gateway Proxy
-  * build-api - build the API Gateway
-  * build-api-proxy - build the API Gateway Proxy
-  * build-datastore - build Builder's Datastore
-  * build-jobsrv - build the JobSrv
-  * build-originsrv - build the OriginSrv
-  * build-router - build the RouteSrv
-  * build-sessionsrv - build the SessionSrv
-  * build-worker - build the Worker
 3. Running Builder
->>>>>>> 0c8827ac
   * install-packages - Install all dependent packages
   * start-builder - run all Builder services
   * stop-builder - unload all Builder services
